--- conflicted
+++ resolved
@@ -30,10 +30,6 @@
         self.worker_epochs = []
 
         self.drop_rate = 0.40  # X% probability to zero out gradients
-<<<<<<< HEAD
-        self.drop_rate = 0.00  # X% probability to zero out gradients
-        print(f"server starting at port {port}")
-=======
 
         # v-threshold configurations and trackers
         self.enable_v_threshold = True
@@ -48,7 +44,6 @@
         self.total_params = 0
         self.zeroed_params = 0
 
->>>>>>> 7af35c9d
         self.write_to_server_port()
         self.start_server()
         self.run_server()
