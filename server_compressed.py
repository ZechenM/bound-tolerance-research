import argparse
import pickle
import random
import socket
import struct
from enum import Enum

import torch

import config
<<<<<<< HEAD
import mlt
=======
>>>>>>> 8bcba133


class TrainingPhase(Enum):
    BEGIN = 0
    MID = 1
    FINAL = 2


class Server:
    def __init__(self, host, port, num_workers=3):
        self.host = host
        self.port = port
        self.num_workers = num_workers
        self.training_phase = TrainingPhase.BEGIN
        self.server_socket = None
        self.prev_avg_acc = 0.0
        self.worker_eval_acc = []
        self.worker_epochs = []

<<<<<<< HEAD
        # CLR configurations
        self.CLR_lst = [] # list of (#th batch from begining, is_CLR_batch, CLR_curr_grad_norm)
        # for example, CLR_lst = [(10, True, 1.0), (20, False, 0.5), (30, True, 1.5)]
        self.CLR_eta = 0.5
        self.CLR_iter_count = 0 # count the number of batches from begining
        self.is_CLR_batch = True # default to True, so that the first batch will be detected as CLR
        self.CLR_freq = 10 # update every 10 mini batch
        self.CLR_prev_grad_norm = 0.0
        self.CLR_curr_grad_norm = 0.0
        # Accordion detect CLR per 10 epoch on CIFAR-10. That is, its compression strategy is unchanged across 10 epochs.
        # But their compression is operated on per parameter of the model, or each parameter can have diff compression strategy.
        # I guess in our case, we surely can decide per 10 epoch or per epoch(I prefer this), and then decide the MLT tolerance value
        # base on this CLR knowledge.

    
=======
>>>>>>> 8bcba133
        self.drop_rate = 0.0  # X% probability to zero out gradients

        # v-threshold configurations and trackers
        self.enable_v_threshold = False
        self.v = 0  # just like TCP, start with 0, update additively
        self.iter_count = 0  # increment every iter processed. If reached self.update_v_per, clear, and update v accordingly
        self.update_v_per = 100  # update v per 100 iter
        # self.AIDM_add = 0.1       # under-dropped, v = v + self.AIDM_add
        self.AIMD_decrease = 0.5  # over-dropped, v = v * self.AIMD_decrease
        # self.overall_max_abs_value = 0
        self.median_tracker = 0
        self.counter = 0
        self.total_params = 0
        self.zeroed_params = 0

        # gradient communication protocal configurations
        self.protocol = config.protocol
        self.UDP_socket = socket.socket(socket.AF_INET, socket.SOCK_DGRAM)
        self.UDP_socket.bind(("0.0.0.0", self.port + 1))  # TODO: each worker should allocate one UDP socket
        self.loss_tolerance = config.loss_tolerance

        self.write_to_server_port()
        self.start_server()
        self.run_server()
        # Thread(target=self.handle_user_input, daemon=True).start()
    
    def is_CLR(self, curr_grad_dict):
        self.CLR_prev_grad_norm = self.CLR_curr_grad_norm
        
        all_grads = torch.cat([grad.flatten() for grad in curr_grad_dict.values()])
        self.CLR_curr_grad_norm = torch.norm(all_grads)

        if self.CLR_iter_count != 0 and self.CLR_prev_grad_norm != 0:
            if abs(self.CLR_curr_grad_norm - self.CLR_prev_grad_norm) / self.CLR_prev_grad_norm >= self.CLR_eta:
                return True
            else:
                return False
        else:
            return True

    def write_to_server_port(self):
        print("Writing server port to .server_port file...")
        with open(".server_port", "w") as f:
            f.write(str(self.port))
            f.flush()

    def start_server(self) -> None:
        # Create a socket
        self.server_socket = socket.socket(socket.AF_INET, socket.SOCK_STREAM)
        self.server_socket.bind((self.host, self.port))
        self.server_socket.listen(self.num_workers)
        self.is_listening = True
        print(f"Server listening on {self.host}:{self.port}...")

        print(f"V-threshold enabled: {self.enable_v_threshold}")

    def recv_all(self, conn, size):
        """helper function to receive all data"""
        data = b""
        while len(data) < size:
            packet = conn.recv(size - len(data))
            if not packet:
                return None
            data += packet

        return data

    def close_worker(self):
        """Close all worker connections"""
        for conn in self.connections:
            conn.close()
        self.connections = []
        self.conn_addr_map = {}
        # print("Closed all worker connections.")

    def worker_connection_handler(self) -> None:
        """Wait for all workers to connect"""
        self.connections = []
        self.conn_addr_map = {}
        for _ in range(self.num_workers):
            assert self.server_socket is not None, "Server socket is not initialized."
            conn, addr = self.server_socket.accept()
            self.connections.append(conn)
            self.conn_addr_map[conn] = addr
            print(f"Connected to worker at {addr}")

        print("All workers connected.")

    def _training_phase_update(self):
        if len(self.worker_eval_acc) < 3:
            self.has_eval_acc = False
            return

        curr_avg_acc = sum(self.worker_eval_acc) / len(self.worker_eval_acc)
        acc_diff = curr_avg_acc - self.prev_avg_acc

        proposed_phase = self.training_phase  # Initially set as current phase

        if any(self.worker_epochs) == 0:
            proposed_phase = TrainingPhase.BEGIN
        elif acc_diff > 0.07:
            proposed_phase = TrainingPhase.BEGIN
        elif curr_avg_acc > 0.5:
            if acc_diff < 0.03:
                proposed_phase = TrainingPhase.FINAL
            elif acc_diff <= 0.07:
                proposed_phase = TrainingPhase.MID
            else:
                proposed_phase = TrainingPhase.BEGIN
        # Ensure no phase transitions if the accuracy is not above 50%, even if acc_diff is low
        else:
            proposed_phase = TrainingPhase.BEGIN

        # Ensure one-way state transitions:
        if proposed_phase.value >= self.training_phase.value:
            self.training_phase = proposed_phase

        self.prev_avg_acc = curr_avg_acc

        print(f"All worker eval acc: {self.worker_eval_acc}")
        print(f"All worker epochs: {self.worker_epochs}")
        print(f"Current averaged accuracy: {self.prev_avg_acc}")
        print(f"Current training phase: {self.training_phase}")

        self.worker_eval_acc.clear()
        self.worker_epochs.clear()

    def recv_data_TCP(self, TCP_sock):
        # Receive the size of the incoming data
        size_data = self.recv_all(TCP_sock, 4)
        if not size_data:
            raise ValueError("Failed to receive data size.")

        size = struct.unpack("!I", size_data)[0]

        # Receive the actual data
        data = self.recv_all(TCP_sock, size)
        if not data:
            raise ValueError("Failed to receive data.")

        # response with ACK
        # TCP_sock.sendall(b"A")

        grad = pickle.loads(data)

        return grad

    def send_data_TCP(self, TCP_sock, gradient):
        # Send the size of the data first
        TCP_sock.sendall(struct.pack("!I", len(gradient)))
        # Sendall the actual data
        TCP_sock.sendall(gradient)

    def recv_send(self):
        """Receive gradients from all workers and send back averaged gradients"""
        gradients = []
        self.has_eval_acc = False

        for conn in self.connections:
<<<<<<< HEAD
            if config.protocol == "MLT":
                # UDP socket needs to be changed to a 1-to-1 correspondence with each worker
                # for the toy example, we can only have one worker and one server
                socks = {"tcp": conn, "udp": self.UDP_socket}
                grad = mlt.recv_data_mlt(socks)
            elif config.protocol == "TCP":
                grad = self.recv_data_TCP(conn)
            else:
                raise TypeError(f"protocol {self.protocol} is not supported (TCP | MLT)")
=======
            grad = self.recv_data_TCP(conn)
>>>>>>> 8bcba133

            if grad is None:
                print(f"Failed to receive data from worker {self.conn_addr_map[conn]}.")
                continue

            if "eval_acc" in grad and "epoch" in grad:
                self.has_eval_acc = True
                self.worker_eval_acc.append(grad["eval_acc"])
                self.worker_epochs.append(grad["epoch"])
                del grad["epoch"]
                del grad["eval_acc"]

            gradients.append(grad)
<<<<<<< HEAD
            if config.DEBUG:
                print(f"Received gradients from worker {self.conn_addr_map[conn]}: {grad.keys()}")
=======
            # if config.DEBUG:
            #     print(f"Received gradients from worker {self.conn_addr_map[conn]}: {grad.keys()}")
>>>>>>> 8bcba133

        if config.DEBUG:
            print(f"Received {len(gradients)} gradients from workers.")

        # check accuracy and update training phase accrodingly
        if self.has_eval_acc:
            self._training_phase_update()

        # based on training phase, update the drop rate
        if self.training_phase == TrainingPhase.BEGIN:
            self.drop_rate = 0.0
        elif self.training_phase == TrainingPhase.MID:
            self.drop_rate = 0.0
        elif self.training_phase == TrainingPhase.FINAL:
            self.drop_rate = 0.0

        if self.has_eval_acc:
            print(f"Current drop rate: {self.drop_rate}\n")

        # print(f"1. type of gradients: {type(gradients)}, should be list")
        # print(f"2. len of gradients: {len(gradients)}, should be 3")
        # print(f"3. type of gradients[0]: {type(gradients[0])}, should be dict")
        # print("gradients looks like:", gradients)
        avg_gradients = {}
        if not self.enable_v_threshold:
            # Existing averaging logic:
            for key in gradients[0].keys():
                if random.random() < self.drop_rate:  # x% probability to zero out gradients
                    avg_gradients[key] = torch.zeros_like(gradients[0][key])
                    # print(f"Gradient '{key}' zeroed out randomly.")
                else:
                    avg_gradients[key] = torch.stack([grad[key] for grad in gradients]).mean(dim=0)
        else:  # v-threshold is enabled
            for grad_dict in gradients:
                for key in grad_dict:
                    tensor = grad_dict[key]

                    # Update max absolute value
                    # self.overall_max_abs_value = max(self.overall_max_abs_value, tensor.abs().max().item())
                    self.median_tracker += tensor.mean().item()
                    self.counter += 1

                    # Count parameters
                    self.total_params += tensor.numel()

                    # Zero out small values
                    mask = tensor.abs() < self.v
                    self.zeroed_params += mask.sum().item()
                    tensor[mask] = 0  # In-place modification

            # right gradients are set to 0 in-place, calculate average
            for key in gradients[0].keys():
                avg_gradients[key] = torch.stack([grad[key] for grad in gradients]).mean(dim=0)

            print(
                f"current v: {self.v}",
                f"iter_count {self.iter_count}",
                f"zeroed_param {self.zeroed_params}",
                f"total params: {self.total_params}",
                f"drop rate: {self.zeroed_params / self.total_params}",
                flush=True,
            )

            self.iter_count += 1
            if self.iter_count >= self.update_v_per:
                # clear, and update v accordingly
                self.iter_count = 0
                actual_drop_rate = self.zeroed_params / self.total_params
                if actual_drop_rate < self.drop_rate:
                    # increase v, zero more gradients, increase drop rate
                    # see https://github.com/ZechenM/bound-tolerance-research/issues/9
                    # self.v += self.overall_max_abs_value * 0.0001
                    real_median = self.median_tracker / self.counter
                    self.v += abs(real_median) * 0.5

                else:  # actual_drop_rate >= self.drop_rate
                    # decrease v, allow more grdients to get passed, decrease drop rate
                    self.v *= self.AIMD_decrease
                self.overall_max_abs_value = 0
                self.total_params = 0
                self.zeroed_params = 0
        
        # at this point avg gradient should be ready.
        
        # CLR Detection using fast gradient norm calculation
        self.CLR_iter_count += 1
        if self.CLR_iter_count % self.CLR_freq == 0:
            if self.worker_epochs:  # Check if we have epoch information
                current_epoch = 0 # TODO: get current epoch number
                self.is_CLR_batch = self.is_CLR(avg_gradients)
                
                if self.is_CLR_batch:
                    print(f"CLR behavior detected at epoch {current_epoch}")
                    print(f"Previous grad norm: {self.CLR_prev_grad_norm:.6f}")
                    print(f"Current grad norm: {self.CLR_curr_grad_norm:.6f}")
                    if self.CLR_prev_grad_norm > 0:
                        relative_change = abs(self.CLR_curr_grad_norm - self.CLR_prev_grad_norm) / self.CLR_prev_grad_norm
                        print(f"Relative change: {relative_change:.6f} (threshold: {self.CLR_eta})")
                    self.CLR_lst.append((self.CLR_iter_count, self.is_CLR_batch, self.CLR_curr_grad_norm))

<<<<<<< HEAD

=======
>>>>>>> 8bcba133
        # Send averaged gradients back to all workers
        for conn in self.connections:
            tcp_sock = conn
            ip, port = self.conn_addr_map[conn]
<<<<<<< HEAD
            if self.protocol == "MLT":
                socks = {"tcp": tcp_sock, "udp": self.UDP_socket}
                receiver = (ip, port)

                # Before serializing and send the tensor data, 2 IMPORTANT STEPS
                # STEP 0: send N signal as the server will NEVER send the E signal
                try:
                    tcp_sock.sendall(b"N")
                except Exception as e:
                    print(f"Failed to send N signal to worker {self.conn_addr_map[conn]}: {e}")
                    continue
                # STEP 1: send how many sub-tensors (subgradients / key-val pairs) will be sent
                num_subgradients = len(avg_gradients)
                try:
                    tcp_sock.sendall(struct.pack("!I", num_subgradients))
                except Exception as e:
                    print(f"Failed to send number of subgradients to worker {self.conn_addr_map[conn]}: {e}")
                    continue

                for key, tensor in avg_gradients.items():
                    # Serialize each tensor to custom binary format
                    averaged_tensor_bytes = mlt.serialize_gradient_to_custom_binary(tcp_sock, key, tensor)
                    mlt.send_data_mlt(socks, receiver, averaged_tensor_bytes)
            elif self.protocol == "TCP":
                self.send_data_TCP(tcp_sock, pickle.dumps(avg_gradients))
            else:
                raise TypeError(f"protocol {self.protocol} is not supported (TCP | MLT)")
            # print(f"Sent averaged gradients to worker {self.conn_addr_map[conn]}")
=======
            self.send_data_TCP(tcp_sock, pickle.dumps(avg_gradients))
>>>>>>> 8bcba133

    def run_server(self) -> None:
        while self.is_listening:
            # server accepts connections from all the workers
            self.worker_connection_handler()

            # server receives gradients from all workers and sends back averaged gradients
            self.recv_send()

            # close all worker connections
            self.close_worker()

    def print_menu_options(self) -> None:
        print("Enter 'q' to close this server.")

    # close the server
    def close_server(self) -> None:
        """Close the server"""
        self.is_listening = False
        assert self.server_socket is not None, "Server socket is not initialized."
        print("Closing server...")
        self.server_socket.close()
        print("Server closed.")

    def handle_user_input(self) -> None:
        self.print_menu_options()
        user_input = input()
        if len(user_input) == 0:
            print("Invalid option.")
            return
        user_input = user_input[0].lower() + user_input[1:]
        # case: close the server
        if user_input[0] == "q":
            self.close_server()
            return


if __name__ == "__main__":
    parser = argparse.ArgumentParser()
    parser.add_argument("--host", type=str, default="localhost")
    parser.add_argument("--port", type=str, default="60001")
    args = parser.parse_args()

    server_host = str(args.host)
    server_port = int(args.port)
    print(f"Starting server at port with {server_port}...")
    server = Server(server_host, server_port)<|MERGE_RESOLUTION|>--- conflicted
+++ resolved
@@ -8,10 +8,6 @@
 import torch
 
 import config
-<<<<<<< HEAD
-import mlt
-=======
->>>>>>> 8bcba133
 
 
 class TrainingPhase(Enum):
@@ -31,7 +27,6 @@
         self.worker_eval_acc = []
         self.worker_epochs = []
 
-<<<<<<< HEAD
         # CLR configurations
         self.CLR_lst = [] # list of (#th batch from begining, is_CLR_batch, CLR_curr_grad_norm)
         # for example, CLR_lst = [(10, True, 1.0), (20, False, 0.5), (30, True, 1.5)]
@@ -47,8 +42,6 @@
         # base on this CLR knowledge.
 
     
-=======
->>>>>>> 8bcba133
         self.drop_rate = 0.0  # X% probability to zero out gradients
 
         # v-threshold configurations and trackers
@@ -208,19 +201,7 @@
         self.has_eval_acc = False
 
         for conn in self.connections:
-<<<<<<< HEAD
-            if config.protocol == "MLT":
-                # UDP socket needs to be changed to a 1-to-1 correspondence with each worker
-                # for the toy example, we can only have one worker and one server
-                socks = {"tcp": conn, "udp": self.UDP_socket}
-                grad = mlt.recv_data_mlt(socks)
-            elif config.protocol == "TCP":
-                grad = self.recv_data_TCP(conn)
-            else:
-                raise TypeError(f"protocol {self.protocol} is not supported (TCP | MLT)")
-=======
             grad = self.recv_data_TCP(conn)
->>>>>>> 8bcba133
 
             if grad is None:
                 print(f"Failed to receive data from worker {self.conn_addr_map[conn]}.")
@@ -234,13 +215,8 @@
                 del grad["eval_acc"]
 
             gradients.append(grad)
-<<<<<<< HEAD
-            if config.DEBUG:
-                print(f"Received gradients from worker {self.conn_addr_map[conn]}: {grad.keys()}")
-=======
             # if config.DEBUG:
             #     print(f"Received gradients from worker {self.conn_addr_map[conn]}: {grad.keys()}")
->>>>>>> 8bcba133
 
         if config.DEBUG:
             print(f"Received {len(gradients)} gradients from workers.")
@@ -341,46 +317,11 @@
                         print(f"Relative change: {relative_change:.6f} (threshold: {self.CLR_eta})")
                     self.CLR_lst.append((self.CLR_iter_count, self.is_CLR_batch, self.CLR_curr_grad_norm))
 
-<<<<<<< HEAD
-
-=======
->>>>>>> 8bcba133
         # Send averaged gradients back to all workers
         for conn in self.connections:
             tcp_sock = conn
             ip, port = self.conn_addr_map[conn]
-<<<<<<< HEAD
-            if self.protocol == "MLT":
-                socks = {"tcp": tcp_sock, "udp": self.UDP_socket}
-                receiver = (ip, port)
-
-                # Before serializing and send the tensor data, 2 IMPORTANT STEPS
-                # STEP 0: send N signal as the server will NEVER send the E signal
-                try:
-                    tcp_sock.sendall(b"N")
-                except Exception as e:
-                    print(f"Failed to send N signal to worker {self.conn_addr_map[conn]}: {e}")
-                    continue
-                # STEP 1: send how many sub-tensors (subgradients / key-val pairs) will be sent
-                num_subgradients = len(avg_gradients)
-                try:
-                    tcp_sock.sendall(struct.pack("!I", num_subgradients))
-                except Exception as e:
-                    print(f"Failed to send number of subgradients to worker {self.conn_addr_map[conn]}: {e}")
-                    continue
-
-                for key, tensor in avg_gradients.items():
-                    # Serialize each tensor to custom binary format
-                    averaged_tensor_bytes = mlt.serialize_gradient_to_custom_binary(tcp_sock, key, tensor)
-                    mlt.send_data_mlt(socks, receiver, averaged_tensor_bytes)
-            elif self.protocol == "TCP":
-                self.send_data_TCP(tcp_sock, pickle.dumps(avg_gradients))
-            else:
-                raise TypeError(f"protocol {self.protocol} is not supported (TCP | MLT)")
-            # print(f"Sent averaged gradients to worker {self.conn_addr_map[conn]}")
-=======
             self.send_data_TCP(tcp_sock, pickle.dumps(avg_gradients))
->>>>>>> 8bcba133
 
     def run_server(self) -> None:
         while self.is_listening:
