import argparse
import pickle
import random
import socket
import struct
from enum import Enum

import torch

import config
import mlt


class TrainingPhase(Enum):
    BEGIN = 0
    MID = 1
    FINAL = 2


class Server:
    def __init__(self, host, port, num_workers=3):
        self.host = host
        self.port = port
        self.num_workers = num_workers
        self.training_phase = TrainingPhase.BEGIN
        self.server_socket = None
        self.prev_avg_acc = 0.0
        self.worker_eval_acc = []
        self.worker_epochs = []

        self.drop_rate = 0.0  # X% probability to zero out gradients

        # v-threshold configurations and trackers
        self.enable_v_threshold = False
        self.v = 0  # just like TCP, start with 0, update additively
        self.iter_count = 0  # increment every iter processed. If reached self.update_v_per, clear, and update v accordingly
        self.update_v_per = 100  # update v per 100 iter
        # self.AIDM_add = 0.1       # under-dropped, v = v + self.AIDM_add
        self.AIMD_decrease = 0.5  # over-dropped, v = v * self.AIMD_decrease
        # self.overall_max_abs_value = 0
        self.median_tracker = 0
        self.counter = 0
        self.total_params = 0
        self.zeroed_params = 0

        # gradient communication protocal configurations
<<<<<<< HEAD
        self.protocol = protocol
        if self.protocol == "MLT":
            self.send_data = self.send_data_MLT
            self.recv_data = self.recv_data_MLT
        elif self.protocol == "TCP":
            self.send_data = self.send_data_TCP
            self.recv_data = self.recv_data_TCP
        else:
            raise TypeError(f"protocol {self.protocol} is not supported (TCP | MLT)")
        
        # MLT configurations
        self.chunk_size = 1024  # TODO: avoid hard-coding. Make it automatically aligh with the trainer.
        self.UDP_socket = socket.socket(socket.AF_INET, socket.SOCK_DGRAM)
        self.UDP_socket.bind(("127.0.0.1", self.port + 1))  # server's UDP listening port
        self.loss_tolerance = loss_tolerance
        self.UDP_alloc = [self.port + 2 + i for i in range(self.num_workers)]  # pre-allocated UDP port for to-worker connunication
=======
        self.protocol = config.protocol
        self.UDP_socket = socket.socket(socket.AF_INET, socket.SOCK_DGRAM)
        self.UDP_socket.bind(("0.0.0.0", self.port + 1))  # TODO: each worker should allocate one UDP socket
        self.loss_tolerance = config.loss_tolerance
>>>>>>> 5face84a

        self.write_to_server_port()
        self.start_server()
        self.run_server()
        # Thread(target=self.handle_user_input, daemon=True).start()

    def write_to_server_port(self):
        print("Writing server port to .server_port file...")
        with open(".server_port", "w") as f:
            f.write(str(self.port))
            f.flush()

    def start_server(self) -> None:
        # Create a socket
        self.server_socket = socket.socket(socket.AF_INET, socket.SOCK_STREAM)
        self.server_socket.bind((self.host, self.port))
        self.server_socket.listen(self.num_workers)
        self.is_listening = True
        print(f"Server listening on {self.host}:{self.port}...")

        print(f"V-threshold enabled: {self.enable_v_threshold}")

    def recv_all(self, conn, size):
        """helper function to receive all data"""
        data = b""
        while len(data) < size:
            packet = conn.recv(size - len(data))
            if not packet:
                return None
            data += packet

        return data

    def close_worker(self):
        """Close all worker connections"""
        for conn, UDP_port in self.connections:
            conn.close()
            self.UDP_alloc.append(UDP_port)
        self.connections = []
        self.conn_addr_map = {}
        # print("Closed all worker connections.")

    def worker_connection_handler(self) -> None:
        """Wait for all workers to connect"""
        self.connections = []  # self.connections now keeps tracks of [(TCP_socket, UDP_port), ...]
        self.conn_addr_map = {}
        self.UDP_connections = []
        for _ in range(self.num_workers):
            assert self.server_socket is not None, "Server socket is not initialized."
            conn, addr = self.server_socket.accept()
            self.conn_addr_map[conn] = addr
            print(f"Connected to worker at {addr}")
            # allocate worker an UDP port from one of available ports
            if len(self.UDP_alloc) == 0:
                raise ValueError("Server does not have any port available for the worker")
            port = self.UDP_alloc.pop()
            conn.sendall(struct.pack("!I", port))
            self.connections.append((conn, port))

        print("All workers connected.")

    def _training_phase_update(self):
        if len(self.worker_eval_acc) < 3:
            self.has_eval_acc = False
            return

        curr_avg_acc = sum(self.worker_eval_acc) / len(self.worker_eval_acc)
        acc_diff = curr_avg_acc - self.prev_avg_acc

        proposed_phase = self.training_phase  # Initially set as current phase

        if any(self.worker_epochs) == 0:
            proposed_phase = TrainingPhase.BEGIN
        elif acc_diff > 0.07:
            proposed_phase = TrainingPhase.BEGIN
        elif curr_avg_acc > 0.5:
            if acc_diff < 0.03:
                proposed_phase = TrainingPhase.FINAL
            elif acc_diff <= 0.07:
                proposed_phase = TrainingPhase.MID
            else:
                proposed_phase = TrainingPhase.BEGIN
        # Ensure no phase transitions if the accuracy is not above 50%, even if acc_diff is low
        else:
            proposed_phase = TrainingPhase.BEGIN

        # Ensure one-way state transitions:
        if proposed_phase.value >= self.training_phase.value:
            self.training_phase = proposed_phase

        self.prev_avg_acc = curr_avg_acc

        print(f"All worker eval acc: {self.worker_eval_acc}")
        print(f"All worker epochs: {self.worker_epochs}")
        print(f"Current averaged accuracy: {self.prev_avg_acc}")
        print(f"Current training phase: {self.training_phase}")

        self.worker_eval_acc.clear()
        self.worker_epochs.clear()

    def recv_data_TCP(self, TCP_sock):
        # Receive the size of the incoming data
        size_data = self.recv_all(TCP_sock, 4)
        if not size_data:
            raise ValueError("Failed to receive data size.")

        size = struct.unpack("!I", size_data)[0]

        # Receive the actual data
        data = self.recv_all(TCP_sock, size)
        if not data:
            raise ValueError("Failed to receive data.")

        # response with ACK
        # TCP_sock.sendall(b"A")

        grad = pickle.loads(data)

        return grad

<<<<<<< HEAD

    def recv_data_MLT(self, TCP_sock):
        size_data = TCP_sock.recv(4)
        if not size_data:
            return None
        total_chunks = struct.unpack("!I", size_data)[0]

        # self.start_time = time.perf_counter()

        # Initialize storage and bitmap
        received_chunks = [None] * total_chunks
        bitmap = bytearray((total_chunks + 7) // 8)  # 1 bit per chunk
        expected_packet_size = self.chunk_size + 12  # 12-byte header
        socket_timeout = 2.0  # Adjust based on network conditions

        # Set socket timeout
        self.UDP_socket.settimeout(socket_timeout)
        TCP_sock.setblocking(False)  # Make TCP non-blocking
        while None in received_chunks:
            try:
                readable, _, _ = select.select([self.UDP_socket, TCP_sock], [], [], 0.001)
                if TCP_sock in readable:
                    signal = TCP_sock.recv(1)
                    if signal == b"P":
                        TCP_sock.sendall(b"B")
                        TCP_sock.sendall(bitmap)
                        if DEBUG: print(bitmap)
                    else:
                        print(f"recv_data_MLT: cannot recognize signal from server:{signal}")

                if self.UDP_socket in readable:
                    # Receive packet with extra buffer space
                    packet, _ = self.UDP_socket.recvfrom(expected_packet_size + 100)
                    if DEBUG: print("received packets")
                    # Verify minimum packet size
                    if len(packet) < 12:
                        print(f"Packet too small: {len(packet)} bytes")
                        continue

                    # Unpack header (seq, total_chunks, chunk_size)
                    seq, chunk_count, chunk_size = struct.unpack("!III", packet[:12])

                    # Validate sequence number
                    if seq >= total_chunks:
                        print(f"Invalid sequence number: {seq}")
                        continue

                    # Verify payload size matches header
                    if len(packet[12:]) != chunk_size:
                        print(f"Payload size mismatch: expected {chunk_size}, got {len(packet[12:])}")
                        continue

                    # Store valid chunk and update bitmap
                    received_chunks[seq] = packet[12:]
                    byte_index = seq // 8
                    bit_index = seq % 8
                    bitmap[byte_index] = bitmap[byte_index] | (1 << bit_index)

                    # early termination: loss within boundary
                    missing_rate = 1 - (received_chunks.count(None) / total_chunks)
                    if missing_rate < self.loss_tolerance:
                        TCP_sock.sendall(b"S")
                        if DEBUG: print("recv_data_MLT: early termination")
                        break

            except socket.timeout:
                print("Timeout waiting for packets")
                break
            except Exception as e:
                print(f"Error receiving packet: {e}")
                break

        # Reset socket timeout
        self.UDP_socket.settimeout(None)
        TCP_sock.setblocking(True)
        # self.end_time = time.perf_counter()
        # self.calc_network_latency(is_send=False)

        # if chunk not received, fill with 0
        for i, chunk in enumerate(received_chunks):
            if chunk == None:
                if DEBUG: print("fill with zeros")
                received_chunks[i] = bytes(self.chunk_size)

        # Reconstruct original data
        data_bytes = b"".join(received_chunks)
        if DEBUG: print(data_bytes)
        return pickle.loads(data_bytes)


=======
>>>>>>> 5face84a
    def send_data_TCP(self, TCP_sock, gradient):
        # Send the size of the data first
        TCP_sock.sendall(struct.pack("!I", len(gradient)))
        # Sendall the actual data
        TCP_sock.sendall(gradient)

    def recv_send(self):
        """Receive gradients from all workers and send back averaged gradients"""
        gradients = []
        self.has_eval_acc = False

<<<<<<< HEAD
        for conn, UDP_port in self.connections:
            grad = self.recv_data(conn)
=======
        for conn in self.connections:
            if config.protocol == "MLT":
                # UDP socket needs to be changed to a 1-to-1 correspondence with each worker
                # for the toy example, we can only have one worker and one server
                socks = {"tcp": conn, "udp": self.UDP_socket}
                grad = mlt.recv_data_mlt(socks)
            elif config.protocol == "TCP":
                grad = self.recv_data_TCP(conn)
            else:
                raise TypeError(f"protocol {self.protocol} is not supported (TCP | MLT)")

            if grad is None:
                print(f"Failed to receive data from worker {self.conn_addr_map[conn]}.")
                continue

            if "eval_acc" in grad and "epoch" in grad:
                self.has_eval_acc = True
                self.worker_eval_acc.append(grad["eval_acc"])
                self.worker_epochs.append(grad["epoch"])
                del grad["epoch"]
                del grad["eval_acc"]

>>>>>>> 5face84a
            gradients.append(grad)
            if config.DEBUG:
                print(f"Received gradients from worker {self.conn_addr_map[conn]}: {grad.keys()}")

        if config.DEBUG:
            print(f"Received {len(gradients)} gradients from workers.")

        # check accuracy and update training phase accrodingly
        if self.has_eval_acc:
            self._training_phase_update()

        # based on training phase, update the drop rate
        if self.training_phase == TrainingPhase.BEGIN:
            self.drop_rate = 0.0
        elif self.training_phase == TrainingPhase.MID:
            self.drop_rate = 0.0
        elif self.training_phase == TrainingPhase.FINAL:
            self.drop_rate = 0.0

        if self.has_eval_acc:
            print(f"Current drop rate: {self.drop_rate}\n")

        # print(f"1. type of gradients: {type(gradients)}, should be list")
        # print(f"2. len of gradients: {len(gradients)}, should be 3")
        # print(f"3. type of gradients[0]: {type(gradients[0])}, should be dict")
        # print("gradients looks like:", gradients)
        avg_gradients = {}
        if not self.enable_v_threshold:
            # Existing averaging logic:
            for key in gradients[0].keys():
                if random.random() < self.drop_rate:  # x% probability to zero out gradients
                    avg_gradients[key] = torch.zeros_like(gradients[0][key])
                    # print(f"Gradient '{key}' zeroed out randomly.")
                else:
                    avg_gradients[key] = torch.stack([grad[key] for grad in gradients]).mean(dim=0)
        else:  # v-threshold is enabled
            for grad_dict in gradients:
                for key in grad_dict:
                    tensor = grad_dict[key]

                    # Update max absolute value
                    # self.overall_max_abs_value = max(self.overall_max_abs_value, tensor.abs().max().item())
                    self.median_tracker += tensor.mean().item()
                    self.counter += 1

                    # Count parameters
                    self.total_params += tensor.numel()

                    # Zero out small values
                    mask = tensor.abs() < self.v
                    self.zeroed_params += mask.sum().item()
                    tensor[mask] = 0  # In-place modification

            # right gradients are set to 0 in-place, calculate average
            for key in gradients[0].keys():
                avg_gradients[key] = torch.stack([grad[key] for grad in gradients]).mean(dim=0)

            print(
                f"current v: {self.v}",
                f"iter_count {self.iter_count}",
                f"zeroed_param {self.zeroed_params}",
                f"total params: {self.total_params}",
                f"drop rate: {self.zeroed_params / self.total_params}",
                flush=True,
            )

            self.iter_count += 1
            if self.iter_count >= self.update_v_per:
                # clear, and update v accordingly
                self.iter_count = 0
                actual_drop_rate = self.zeroed_params / self.total_params
                if actual_drop_rate < self.drop_rate:
                    # increase v, zero more gradients, increase drop rate
                    # see https://github.com/ZechenM/bound-tolerance-research/issues/9
                    # self.v += self.overall_max_abs_value * 0.0001
                    real_median = self.median_tracker / self.counter
                    self.v += abs(real_median) * 0.5

                else:  # actual_drop_rate >= self.drop_rate
                    # decrease v, allow more grdients to get passed, decrease drop rate
                    self.v *= self.AIMD_decrease
                self.overall_max_abs_value = 0
                self.total_params = 0
                self.zeroed_params = 0

        # Send averaged gradients back to all workers
<<<<<<< HEAD
        for conn, UDP_port in self.connections:
            self.send_data(conn, avg_gradients_data)
=======
        for conn in self.connections:
            tcp_sock = conn
            ip, port = self.conn_addr_map[conn]
            if self.protocol == "MLT":
                socks = {"tcp": tcp_sock, "udp": self.UDP_socket}
                receiver = (ip, port)

                # Before serializing and send the tensor data, 2 IMPORTANT STEPS
                # STEP 0: send N signal as the server will NEVER send the E signal
                try:
                    tcp_sock.sendall(b"N")
                except Exception as e:
                    print(f"Failed to send N signal to worker {self.conn_addr_map[conn]}: {e}")
                    continue
                # STEP 1: send how many sub-tensors (subgradients / key-val pairs) will be sent
                num_subgradients = len(avg_gradients)
                try:
                    tcp_sock.sendall(struct.pack("!I", num_subgradients))
                except Exception as e:
                    print(f"Failed to send number of subgradients to worker {self.conn_addr_map[conn]}: {e}")
                    continue

                for key, tensor in avg_gradients.items():
                    # Serialize each tensor to custom binary format
                    averaged_tensor_bytes = mlt.serialize_gradient_to_custom_binary(tcp_sock, key, tensor)
                    mlt.send_data_mlt(socks, receiver, averaged_tensor_bytes)
            elif self.protocol == "TCP":
                self.send_data_TCP(tcp_sock, pickle.dumps(avg_gradients))
            else:
                raise TypeError(f"protocol {self.protocol} is not supported (TCP | MLT)")
>>>>>>> 5face84a
            # print(f"Sent averaged gradients to worker {self.conn_addr_map[conn]}")

    def run_server(self) -> None:
        while self.is_listening:
            # server accepts connections from all the workers
            self.worker_connection_handler()

            # server receives gradients from all workers and sends back averaged gradients
            self.recv_send()

            # close all worker connections
            self.close_worker()

    def print_menu_options(self) -> None:
        print("Enter 'q' to close this server.")

    # close the server
    def close_server(self) -> None:
        """Close the server"""
        self.is_listening = False
        assert self.server_socket is not None, "Server socket is not initialized."
        print("Closing server...")
        self.server_socket.close()
        print("Server closed.")

    def handle_user_input(self) -> None:
        self.print_menu_options()
        user_input = input()
        if len(user_input) == 0:
            print("Invalid option.")
            return
        user_input = user_input[0].lower() + user_input[1:]
        # case: close the server
        if user_input[0] == "q":
            self.close_server()
            return


if __name__ == "__main__":
    parser = argparse.ArgumentParser()
    parser.add_argument("--host", type=str, default="localhost")
    parser.add_argument("--port", type=str, default="60001")
    args = parser.parse_args()

    server_host = str(args.host)
    server_port = int(args.port)
    print(f"Starting server at port with {server_port}...")
    server = Server(server_host, server_port)<|MERGE_RESOLUTION|>--- conflicted
+++ resolved
@@ -44,29 +44,11 @@
         self.zeroed_params = 0
 
         # gradient communication protocal configurations
-<<<<<<< HEAD
-        self.protocol = protocol
-        if self.protocol == "MLT":
-            self.send_data = self.send_data_MLT
-            self.recv_data = self.recv_data_MLT
-        elif self.protocol == "TCP":
-            self.send_data = self.send_data_TCP
-            self.recv_data = self.recv_data_TCP
-        else:
-            raise TypeError(f"protocol {self.protocol} is not supported (TCP | MLT)")
-        
-        # MLT configurations
-        self.chunk_size = 1024  # TODO: avoid hard-coding. Make it automatically aligh with the trainer.
-        self.UDP_socket = socket.socket(socket.AF_INET, socket.SOCK_DGRAM)
-        self.UDP_socket.bind(("127.0.0.1", self.port + 1))  # server's UDP listening port
-        self.loss_tolerance = loss_tolerance
-        self.UDP_alloc = [self.port + 2 + i for i in range(self.num_workers)]  # pre-allocated UDP port for to-worker connunication
-=======
         self.protocol = config.protocol
         self.UDP_socket = socket.socket(socket.AF_INET, socket.SOCK_DGRAM)
         self.UDP_socket.bind(("0.0.0.0", self.port + 1))  # TODO: each worker should allocate one UDP socket
         self.loss_tolerance = config.loss_tolerance
->>>>>>> 5face84a
+        self.UDP_alloc = [self.port + 2 + i for i in range(self.num_workers)]  # pre-allocated UDP port for to-worker connunication
 
         self.write_to_server_port()
         self.start_server()
@@ -187,99 +169,6 @@
 
         return grad
 
-<<<<<<< HEAD
-
-    def recv_data_MLT(self, TCP_sock):
-        size_data = TCP_sock.recv(4)
-        if not size_data:
-            return None
-        total_chunks = struct.unpack("!I", size_data)[0]
-
-        # self.start_time = time.perf_counter()
-
-        # Initialize storage and bitmap
-        received_chunks = [None] * total_chunks
-        bitmap = bytearray((total_chunks + 7) // 8)  # 1 bit per chunk
-        expected_packet_size = self.chunk_size + 12  # 12-byte header
-        socket_timeout = 2.0  # Adjust based on network conditions
-
-        # Set socket timeout
-        self.UDP_socket.settimeout(socket_timeout)
-        TCP_sock.setblocking(False)  # Make TCP non-blocking
-        while None in received_chunks:
-            try:
-                readable, _, _ = select.select([self.UDP_socket, TCP_sock], [], [], 0.001)
-                if TCP_sock in readable:
-                    signal = TCP_sock.recv(1)
-                    if signal == b"P":
-                        TCP_sock.sendall(b"B")
-                        TCP_sock.sendall(bitmap)
-                        if DEBUG: print(bitmap)
-                    else:
-                        print(f"recv_data_MLT: cannot recognize signal from server:{signal}")
-
-                if self.UDP_socket in readable:
-                    # Receive packet with extra buffer space
-                    packet, _ = self.UDP_socket.recvfrom(expected_packet_size + 100)
-                    if DEBUG: print("received packets")
-                    # Verify minimum packet size
-                    if len(packet) < 12:
-                        print(f"Packet too small: {len(packet)} bytes")
-                        continue
-
-                    # Unpack header (seq, total_chunks, chunk_size)
-                    seq, chunk_count, chunk_size = struct.unpack("!III", packet[:12])
-
-                    # Validate sequence number
-                    if seq >= total_chunks:
-                        print(f"Invalid sequence number: {seq}")
-                        continue
-
-                    # Verify payload size matches header
-                    if len(packet[12:]) != chunk_size:
-                        print(f"Payload size mismatch: expected {chunk_size}, got {len(packet[12:])}")
-                        continue
-
-                    # Store valid chunk and update bitmap
-                    received_chunks[seq] = packet[12:]
-                    byte_index = seq // 8
-                    bit_index = seq % 8
-                    bitmap[byte_index] = bitmap[byte_index] | (1 << bit_index)
-
-                    # early termination: loss within boundary
-                    missing_rate = 1 - (received_chunks.count(None) / total_chunks)
-                    if missing_rate < self.loss_tolerance:
-                        TCP_sock.sendall(b"S")
-                        if DEBUG: print("recv_data_MLT: early termination")
-                        break
-
-            except socket.timeout:
-                print("Timeout waiting for packets")
-                break
-            except Exception as e:
-                print(f"Error receiving packet: {e}")
-                break
-
-        # Reset socket timeout
-        self.UDP_socket.settimeout(None)
-        TCP_sock.setblocking(True)
-        # self.end_time = time.perf_counter()
-        # self.calc_network_latency(is_send=False)
-
-        # if chunk not received, fill with 0
-        for i, chunk in enumerate(received_chunks):
-            if chunk == None:
-                if DEBUG: print("fill with zeros")
-                received_chunks[i] = bytes(self.chunk_size)
-
-        # Reconstruct original data
-        data_bytes = b"".join(received_chunks)
-        if DEBUG: print(data_bytes)
-        return pickle.loads(data_bytes)
-
-
-=======
->>>>>>> 5face84a
     def send_data_TCP(self, TCP_sock, gradient):
         # Send the size of the data first
         TCP_sock.sendall(struct.pack("!I", len(gradient)))
@@ -291,11 +180,7 @@
         gradients = []
         self.has_eval_acc = False
 
-<<<<<<< HEAD
-        for conn, UDP_port in self.connections:
-            grad = self.recv_data(conn)
-=======
-        for conn in self.connections:
+        for conn, worker_UDP_port in self.connections:
             if config.protocol == "MLT":
                 # UDP socket needs to be changed to a 1-to-1 correspondence with each worker
                 # for the toy example, we can only have one worker and one server
@@ -317,7 +202,6 @@
                 del grad["epoch"]
                 del grad["eval_acc"]
 
->>>>>>> 5face84a
             gradients.append(grad)
             if config.DEBUG:
                 print(f"Received gradients from worker {self.conn_addr_map[conn]}: {grad.keys()}")
@@ -404,11 +288,7 @@
                 self.zeroed_params = 0
 
         # Send averaged gradients back to all workers
-<<<<<<< HEAD
-        for conn, UDP_port in self.connections:
-            self.send_data(conn, avg_gradients_data)
-=======
-        for conn in self.connections:
+        for conn, worker_UDP_port in self.connections:
             tcp_sock = conn
             ip, port = self.conn_addr_map[conn]
             if self.protocol == "MLT":
@@ -438,7 +318,6 @@
                 self.send_data_TCP(tcp_sock, pickle.dumps(avg_gradients))
             else:
                 raise TypeError(f"protocol {self.protocol} is not supported (TCP | MLT)")
->>>>>>> 5face84a
             # print(f"Sent averaged gradients to worker {self.conn_addr_map[conn]}")
 
     def run_server(self) -> None:
