--- conflicted
+++ resolved
@@ -191,10 +191,6 @@
             mnist_train_test_split()
         case "cifar10":
             # Prepare CIFAR-10 data for EfficientNetB0 / DenseNet
-<<<<<<< HEAD
-            prepare_cifar10_data(60000, 300)  # 1200 samples per class
-=======
             prepare_cifar10_data(60000, 300)  # 300 samples per class
->>>>>>> 8bcba133
         case "cifar100":
             prepare_cifar100_data()