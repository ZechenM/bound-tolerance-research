import numpy as np
import torch

# config 1: define compression method (DEPRECATED)
# compression_method = ["no_compress", "rle", "self_quant", "baseline"][0]  # define compression method here by change index
# compression_mapping = {
#     "no_compress": (no_compress, no_compress),
#     "rle": (rle_compress, rle_decompress),
#     "self_quant": (quantize_lossy_compress, quantize_lossy_decompress),
#     "baseline": (baseline_quantize, baseline_dequantize),  # convert float32 to float16 and vice versa
# }
#
# compress, decompress = compression_mapping[compression_method]


# config 2: debug mode
DEBUG = 1


# config 3: model

# config 4: dataset


# config 5: transport protocal
protocol = ["TCP", "MLT"][1]

# config 6: bounded-loss tolerance
loss_tolerance = 0
<<<<<<< HEAD
CHUNK_SIZE = 1024
=======
CHUNK_SIZE = 8192  # Size of each chunk to send over the network, in bytes
>>>>>>> 8bcba133

# config 7: Mappings for Dtypes
# These mappings help convert between torch.dtype, its string representation,
# and the corresponding numpy.dtype needed for some operations.

TORCH_DTYPE_TO_STR = {
    torch.float32: "torch.float32",
    torch.float64: "torch.float64",
    torch.float16: "torch.float16",
<<<<<<< HEAD
    # torch.bfloat16: 'torch.bfloat16', # Needs special handling if required
=======
>>>>>>> 8bcba133
    torch.complex32: "torch.complex32",  # Typically 2x float16, needs special handling
    torch.complex64: "torch.complex64",  # Typically 2x float32
    torch.complex128: "torch.complex128",  # Typically 2x float64
    torch.int8: "torch.int8",
    torch.int16: "torch.int16",
    torch.int32: "torch.int32",
    torch.int64: "torch.int64",
    torch.uint8: "torch.uint8",  # Note: PyTorch doesn't have other unsigned int types like uint16/32/64
    torch.bool: "torch.bool",
}
STR_TO_TORCH_DTYPE = {v: k for k, v in TORCH_DTYPE_TO_STR.items()}

# Mapping to NumPy dtypes for using np.frombuffer
TORCH_TO_NUMPY_DTYPE = {
    torch.float32: np.float32,
    torch.float64: np.float64,
    torch.float16: np.float16,
    # torch.bfloat16: would need custom handling, not directly supported by np.frombuffer easily
    torch.complex64: np.complex64,  # (torch complex64 is np complex64, i.e., 2x float32)
    torch.complex128: np.complex128,  # (torch complex128 is np complex128, i.e., 2x float64)
    torch.int8: np.int8,
    torch.int16: np.int16,
    torch.int32: np.int32,
    torch.int64: np.int64,
    torch.uint8: np.uint8,
    torch.bool: np.bool_,  # Note: NumPy's boolean type is np.bool_
}

STR_TO_NUMPY_DTYPE = {str(k): v for k, v in TORCH_TO_NUMPY_DTYPE.items()}

# config 8: drop rate
BEGIN_DROP = 0.0
MID_DROP = 0.0
<<<<<<< HEAD
FINAL_DROP = 0.0
=======
FINAL_DROP = 0.0

# config 9: tcp max retries
TCP_MAX_RETRIES = 3  # Maximum number of retries for TCP connections

# config 10: timeout
probe_response_timeout = 0.001  # Timeout for probe responses in seconds
>>>>>>> 8bcba133
<|MERGE_RESOLUTION|>--- conflicted
+++ resolved
@@ -27,11 +27,7 @@
 
 # config 6: bounded-loss tolerance
 loss_tolerance = 0
-<<<<<<< HEAD
-CHUNK_SIZE = 1024
-=======
 CHUNK_SIZE = 8192  # Size of each chunk to send over the network, in bytes
->>>>>>> 8bcba133
 
 # config 7: Mappings for Dtypes
 # These mappings help convert between torch.dtype, its string representation,
@@ -41,10 +37,6 @@
     torch.float32: "torch.float32",
     torch.float64: "torch.float64",
     torch.float16: "torch.float16",
-<<<<<<< HEAD
-    # torch.bfloat16: 'torch.bfloat16', # Needs special handling if required
-=======
->>>>>>> 8bcba133
     torch.complex32: "torch.complex32",  # Typically 2x float16, needs special handling
     torch.complex64: "torch.complex64",  # Typically 2x float32
     torch.complex128: "torch.complex128",  # Typically 2x float64
@@ -78,14 +70,10 @@
 # config 8: drop rate
 BEGIN_DROP = 0.0
 MID_DROP = 0.0
-<<<<<<< HEAD
-FINAL_DROP = 0.0
-=======
 FINAL_DROP = 0.0
 
 # config 9: tcp max retries
 TCP_MAX_RETRIES = 3  # Maximum number of retries for TCP connections
 
 # config 10: timeout
-probe_response_timeout = 0.001  # Timeout for probe responses in seconds
->>>>>>> 8bcba133
+probe_response_timeout = 0.001  # Timeout for probe responses in seconds