import datetime
import select
import socket
import struct
import traceback
import time
import zlib

# import pickle
import numpy as np
import torch

import config
import utility
from config import STR_TO_NUMPY_DTYPE, STR_TO_TORCH_DTYPE, UDP_RATE


def _recv_all(conn: socket.socket, size: int, recv_lock=None) -> bytes | None:
    """Helper function to reliably receive exactly num_bytes from a TCP socket."""
    # conn.settimeout(60.0)  # Set a timeout for the receive operation
    # conn.setblocking(False)  # Ensure the socket is in blocking mode
    data = b""

    if recv_lock:
        recv_lock.acquire()
    # -------- Critical Section: Ensure thread-safe receiving --------
    while len(data) < size:
        try:
            # Use a lock to ensure thread-safe receiving
            packet = conn.recv(size - len(data))
            if not packet:
                print("Connection closed by the sender.")
                return None
        except Exception as e:
            print(f"Error receiving data: {e}")
            return None

        data += packet
    # -------- End of Critical Section --------
    if recv_lock:
        recv_lock.release()  # Release the lock after receiving data

    return data


def _chunk_data(data_bytes: bytes) -> list[bytes]:
    """Breaks a byte string into fixed-size chunks."""
    return [data_bytes[i : i + config.CHUNK_SIZE] for i in range(0, len(data_bytes), config.CHUNK_SIZE)]


# TODO maybe change the 0.001 to 0.01 or 0.1, that might solve the extra probing issue
def _check_if_told_to_stop(
    sock: socket.socket,
    expected_counter: int,
    server_ack_bitmap: bytearray,
    timeout: float = 0.001,
):
    """
    Polls a socket to check if it is ready for reading.
    Returns True if the received signal is 'S' (Stop)
    Returns not None if received signal is 'B' (Bitmap) and updates the server_ack_bitmap.
    """
    ready_to_read, _, _ = select.select([sock], [], [], timeout)
    if sock in ready_to_read:
        signal, received_counter = utility.recv_signal_tcp(sock)  # Read just 1 byte non-blockingly (due to select)
        if received_counter != expected_counter:
            print(f"MLT: Warning - Received counter {received_counter} does not match expected counter {expected_counter}.")
            return False, None
        if not signal:  # Connection closed
            raise ConnectionError("MLT HELPER: Connection closed by receiver during early check.")
        if signal == b"S":
            print("MLT HELPER: Received early 'Stop' (S) from server. Transmission for this gradient complete.")
            return True, None
        elif signal == b"B":
            print("MLT HELPER: Received 'Bitmap' (B) signal, receiving bitmap.")

            bitmap_len_to_recv = len(server_ack_bitmap)
            new_bitmap_data = utility.recv_all(sock, bitmap_len_to_recv)

            if not new_bitmap_data or len(new_bitmap_data) != bitmap_len_to_recv:
                raise ConnectionError("MLT HELPER ERROR: Failed to receive complete bitmap data from server.")

            if bytearray(new_bitmap_data) == server_ack_bitmap and len(new_bitmap_data) > 0:
                print("MLT HELPER: No change in bitmap. Warning: Progress stalled.")

            server_ack_bitmap = bytearray(new_bitmap_data)

            return False, server_ack_bitmap  # Continue sending data
        else:
            # This is unexpected if sender only sends S/B in response to P.
            # Could log or handle as an error. For now, we might proceed,
            # but it could indicate a de-sync.
            print(f"MLT: Warning - Unexpected TCP data '{signal}' during early check. Proceeding with caution.")

    return False, None  # No signal received, continue sending data


def count_bits(bitmap_data: bytes | bytearray):
    """
    Count the number of 0's and 1's in a bitmap (bytes object).
    Returns: (count_0, count_1)
    """
    count_0 = 0
    count_1 = 0

    for byte in bitmap_data:
        # Convert byte to 8-bit binary string (e.g., '01011010')
        for i in range(8):  # Check each of the 8 bits
            if byte & (1 << i):  # Test if the i-th bit is set
                count_1 += 1
            else:
                count_0 += 1

    return count_0, count_1


# --- UDP Rate Control Functions ---
# Global tracking
_BYTES_SENT_THIS_INTERVAL = 0
_INTERVAL_START_TIME = time.perf_counter()
_GRANULARITY = 0.1

def change_UDP_rate(update_rate: float):
    """ 
    Update UDP rate to <update_rate>
    """
    global UDP_RATE
    UDP_RATE = update_rate


def set_granularity(gran: float):
    """
    Set the granularity for rate control
    gran: time interval in seconds (e.g., 0.1 for 100ms intervals)
    """
    global _GRANULARITY, _INTERVAL_START_TIME, _BYTES_SENT_THIS_INTERVAL
    _GRANULARITY = max(0.001, gran)  # Minimum 1ms granularity
    _INTERVAL_START_TIME = time.perf_counter()  # Reset interval timer
    _BYTES_SENT_THIS_INTERVAL = 0  # Reset byte counter


def high_precision_sleep(duration: float):
    """
    High precision sleep for very short durations (< 1ms)
    Uses busy-waiting for better accuracy
    """
    if duration <= 0:
        return
        
    start = time.perf_counter()
    while time.perf_counter() - start < duration:
        # Yield to other threads for very short waits
        if duration > 0.001:  # For waits > 1ms, use time.sleep
            time.sleep(min(duration / 10, 0.0001))
        # For sub-millisecond waits, busy-wait is more precise


def UDP_send_rate_control(udp_sock: socket.socket, packet_to_send: bytearray | bytes, 
                         udp_host: str, udp_port: int):
    """
    A wrapper to UDP send function to add rate control with configurable granularity
    using high-precision timing with perf_counter()
    """
    global _BYTES_SENT_THIS_INTERVAL, _INTERVAL_START_TIME, UDP_RATE, _GRANULARITY

    packet_size_bytes = len(packet_to_send)
    max_bytes_per_interval = (UDP_RATE * 1000 * 1000 // 8) * _GRANULARITY  # Bytes per interval

    while packet_size_bytes > 0:
        current_time = time.perf_counter()
        elapsed = current_time - _INTERVAL_START_TIME
        
        # Reset counter if we're in a new interval
        if elapsed >= _GRANULARITY:
            _BYTES_SENT_THIS_INTERVAL = 0
            _INTERVAL_START_TIME = current_time
            elapsed = 0.0

        # Calculate remaining allowance for this interval
        remaining_bytes = max_bytes_per_interval - _BYTES_SENT_THIS_INTERVAL
        
        # If we've hit the limit, sleep until next interval
        if remaining_bytes <= 0:
            sleep_time = _GRANULARITY - elapsed
            if sleep_time > 0:
                high_precision_sleep(sleep_time)  # Use high-precision sleep here
            continue

        # Send only up to the remaining allowance
        chunk_size = int(min(packet_size_bytes, remaining_bytes))
        udp_sock.sendto(packet_to_send[:chunk_size], (udp_host, udp_port))
        
        # Update tracking
        packet_to_send = packet_to_send[chunk_size:]
        packet_size_bytes -= chunk_size
        _BYTES_SENT_THIS_INTERVAL += chunk_size

        # Throttle if we just hit the limit
        if _BYTES_SENT_THIS_INTERVAL >= max_bytes_per_interval:
            current_time_after_send = time.perf_counter()
            elapsed_after_send = current_time_after_send - _INTERVAL_START_TIME
            sleep_time = max(0, _GRANULARITY - elapsed_after_send)
            if sleep_time > 0:
                high_precision_sleep(sleep_time)  # And here too


# --- Checksum Function ---
def CRC32(data: bytes | bytearray) -> int:
    """ 
    Given binary data, return 32bit CRC32 checksum
    """
    return zlib.crc32(data) & 0xFFFFFFFF


# --- Serialization Function ---
def serialize_gradient_to_custom_binary(tcp_sock: socket.socket, key: str, tensor: torch.Tensor):
    """
    Serializes a key (string) and a tensor (torch.Tensor) into a custom binary format.
    """
    if not isinstance(tensor, torch.Tensor):
        raise TypeError(f"Input 'tensor' must be a torch.Tensor. Got {type(tensor)}")
    if not isinstance(key, str):
        raise TypeError(f"Input 'key' must be a string. Got {type(key)}")

    # Ensure tensor is contiguous for reliable .tobytes() behavior
    if not tensor.is_contiguous():
        tensor = tensor.contiguous()

    shape = tensor.shape
    tensor_numpy = tensor.cpu().numpy()
    tensor_data_bytes = tensor_numpy.tobytes()

    metadata = {
        "key": key,
        "shape": shape,
        "tensor_data_len": len(tensor_data_bytes),
    }

    return metadata, tensor_data_bytes


# ZM 8.8.2025: deleted one function parameter `metadata_list`
def send_data_mlt(
    socks: dict,
    addrs: dict,
    gradient_payload_bytes: bytes,
    signal_counter: int,
) -> bool:
    """
    Sends gradient data bytes using the MLT protocol (UDP with TCP-based ACK/retransmission).
    Returns True on success, False on failure.
    """
    tcp_sock = socks["tcp"]
    udp_sock = socks["udp"]
    tcp_host, tcp_port = addrs["tcp"]
    udp_host, udp_port = addrs["udp"]

    bitmap_same_from_last_round = False

    chunks = _chunk_data(gradient_payload_bytes)
    num_chunks = len(chunks)
    if num_chunks <= 0:
        raise ValueError("SENDER MLT: No chunks to send. Exiting.")

    try:
        # -------------- (DEPRECATED) TCP Phase: Send Metadata --------------
        # ZM on 8.8.2025: the only metadata to be sent out is the number of chunks
        # ZM on 8.9.2025: no metadata will be sent here, because it has already been sent before calling this function
        server_ack_bitmap = bytearray((num_chunks + 7) // 8)
        max_retries_no_progress = 10
        no_progress_rounds = 0

        # -------------- UDP Phase: Send Chunks --------------
        while True:
            # --- (Deprecated) Phase 1: Opportunistic check for early "Stop" from server ---

            # --- Phase 2: Send/Resend UDP chunks based on server_ack_bitmap ---
            chunks_sent_this_round = 0

            # ZM on 8.3.2025 Dramatic Change: will not do the for loop thing if previous round has the same bitmap
            if bitmap_same_from_last_round:
                if config.DEBUG:
                    print("SENDER MLT: Skipping chunk sending loop due to same bitmap from last round.")
            else:
                for i in range(num_chunks):
                    byte_idx, bit_idx = divmod(i, 8)
                    # Check if the i-th bit in server_ack_bitmap is 0 (server hasn't acked it)
                    if not ((server_ack_bitmap[byte_idx] >> bit_idx) & 1):
                        chunk_payload = chunks[i]
                        checksum = CRC32(chunk_payload)
                        # Header: chunk_id (0-indexed), total_chunks, payload_length_of_this_chunk
                        header = struct.pack("!IIII", i, signal_counter, len(chunk_payload), checksum)
                        packet_to_send = header + chunk_payload
                        try:
                            # udp_sock.sendto(
                            #     (packet_to_send),
                            #     (udp_host, udp_port),
                            # )
                            UDP_send_rate_control(udp_sock, packet_to_send, udp_host, udp_port)
                            chunks_sent_this_round += 1

                        except Exception as e:
                            # Log UDP send error but continue; rely on bitmap retransmission
                            print(f"SENDER MLT: UDP sendto error for chunk {i}: {e}")

                        if config.DEBUG:
                            now = datetime.datetime.now()
                            time_with_ms = f"{now:%Y-%m-%d %H:%M:%S}.{now.microsecond // 1000:03d}"
                            print(f"SENDER MLT: Sent chunk {i}/{num_chunks} via UDP at {time_with_ms}.")

                    # ZM on 8.3.2025: I think even once of this signal checking over 2000+ chunks just for 1 communication is too much
                    # As a result, I want to see if checking it every 100 chunks is enough
                    if i % 100 == 0:  # Check every 100 chunks
                        # Check if the sender has sent a 'Stop' (S) or 'Bitmap' (B) signal
                        if config.DEBUG:
                            print(f"SENDER MLT: Checking for 'Stop' signal at chunk {i}/{num_chunks}.")
                        cond, new_bitmap = _check_if_told_to_stop(tcp_sock, signal_counter, server_ack_bitmap)
                        if cond:
                            if config.DEBUG:
                                print("SENDER MLT: 'Stop' signal received at the beginning of for loop. Transmission COMPLETED.")
                                print(f"SENDER MLT: Sent {chunks_sent_this_round} UDP chunks this round")
                            return True
                        else:
                            if new_bitmap is not None and new_bitmap != server_ack_bitmap:
                                server_ack_bitmap = new_bitmap

            # --- Phase 3: Send "Probe" (P) signal via TCP ---
            while True:
                # Send 'Probe' (P) and wait for 'Stop' (S) or 'Bitmap' (B)
                if config.DEBUG:
                    # Get the current time object
                    now = datetime.datetime.now()

                    # Format using an f-string, calculating milliseconds from microseconds
                    time_with_ms = f"{now:%Y-%m-%d %H:%M:%S}.{now.microsecond // 1000:03d}"
                    print(f"SENDER MLT: Sending 'Probe' (P) via TCP at {time_with_ms}.")
                try:
                    utility.send_signal_tcp(tcp_sock, b"P", signal_counter)
                except Exception as e:
                    raise ConnectionError(f"SENDER MLT ERROR: Failed to send 'Probe' (P) signal: {e}")

                # Use select with a reasonable timeout for the server to respond
                probe_cnt = 0
                probe_response_timeout = 1  # seconds
                ready_to_read, _, _ = select.select([tcp_sock], [], [], probe_response_timeout)

                while not ready_to_read:
                    now = datetime.datetime.now()
                    if probe_cnt > 10:  # Arbitrary limit to avoid infinite loop
                        print(
                            f"SENDER MLT: "
                            f"No response from server after 'Probe' (P) after {probe_cnt} attempts."
                            f" Will re-Probe."
                        )
                        break

                    if config.DEBUG:
                        time_with_ms = f"{now:%Y-%m-%d %H:%M:%S}.{now.microsecond // 1000:03d}"
                        print(f"SENDER MLT: No response from server after 'Probe' (P) at {time_with_ms} ({probe_cnt} / 10). Retrying...")

                    probe_cnt += 1
                    ready_to_read, _, _ = select.select([tcp_sock], [], [], probe_response_timeout)

                if ready_to_read:
                    # If the server responds, we can break out of the loop
                    if config.DEBUG:
                        print("SENDER MLT: Server responded to 'Probe' (P).")
                    break

            #  --- Phase 4: Receive server's response (S or B + bitmap) ---
            # reset bitmap_same_from_last_round to False
            bitmap_same_from_last_round = False
            signal, received_counter = utility.recv_signal_tcp(tcp_sock)
            if not signal:
                raise ConnectionError("SENDER MLT ERROR: Connection closed by receiver while waiting for response.")

            # CRITICAL CHANGE: Check if the received counter matches the expected signal_counter
            while received_counter != signal_counter:
                print(f"SENDER MLT: Received {signal} signal with counter {received_counter}. Expected: {signal_counter}. Retrying...")
                signal, received_counter = utility.recv_signal_tcp(tcp_sock)

            if signal == b"S":
                print("SENDER MLT: Received 'Stop' (S). Transfer complete.")
                return True
            elif signal == b"B":
                print("SENDER MLT: Received 'Bitmap' (B) signal, receiving bitmap.")

                bitmap_len_to_recv = len(server_ack_bitmap)
                new_bitmap_data = utility.recv_all(tcp_sock, bitmap_len_to_recv)

                if config.DEBUG: 
                    zero_count, one_count = count_bits(new_bitmap_data)
                    print(f"SENDER MLT DEBUG: server request to resend {zero_count}/{zero_count + one_count} packets")

                if not new_bitmap_data or len(new_bitmap_data) != bitmap_len_to_recv:
                    raise ConnectionError("SENDER MLT ERROR: Failed to receive complete bitmap data from server.")

                if bytearray(new_bitmap_data) == server_ack_bitmap:
                    bitmap_same_from_last_round = True
                    no_progress_rounds += 1
                    print(f"SENDER MLT: No change in bitmap. Progress stalled ({no_progress_rounds}/{max_retries_no_progress}).")

                    if no_progress_rounds > max_retries_no_progress:
                        # to prevent deadlock
                        print("SENDER MLT: Max retries with no progress reached. Will retransmit UDP chunks.")
                        bitmap_same_from_last_round = False
                        no_progress_rounds = 0
                else:
                    no_progress_rounds = 0

                server_ack_bitmap = bytearray(new_bitmap_data)

            else:
                print(f"SENDER MLT ERROR: Unrecognized signal '{signal}' from receiver.")
                return False
    except (ConnectionError, BrokenPipeError, ConnectionResetError) as e:
        print(f"SENDER MLT ERROR: TCP Connection error: {e}")
        return False
    except Exception as e:
        print(f"SENDER MLT ERROR: An unexpected error occurred: {e}")
        traceback.print_exc()
        return False


# ZM 8.8.2025: recv_lock has been deleted and replaced by metadata_list
# metadata_list will be a local variable that workers and servers
# keep track of themselves
# ZM 8.9.2025: metadata_list includes num_chunks which will be part
# of the local variable that workers and servers keep track of themselves
def recv_data_mlt(socks: dict, tcp_addr: tuple, expected_counter: int, metadata_list: list, num_chunks: int) -> tuple[dict | None, tuple] | None:
    """
    Receives gradient data using the MLT protocol.
    Returns a dictionary of reconstructed gradients.
    """
    final_gradients_dict = {}
    tcp_sock = socks["tcp"]
    udp_sock = socks["udp"]
    
    # Fix: Use TCP address host part, but preserve UDP actual port
    tcp_host, _ = tcp_addr
    
    # Try to get actual bound address and port from UDP socket
    try:
        udp_addr = udp_sock.getsockname()
        if udp_addr[0] == "0.0.0.0":
            # If bound to 0.0.0.0, use TCP host
            udp_addr = (tcp_host, udp_addr[1])
    except:
        # If getting fails, use TCP host and default port
        udp_addr = (tcp_host, 0)

    dtype_str = "torch.float32"
    torch_dtype = STR_TO_TORCH_DTYPE.get(dtype_str, None)
    numpy_dtype = STR_TO_NUMPY_DTYPE.get(dtype_str, None)

    # This entire block was added to create a clear protocol start.
    # The receiver first expects an 'E' (Eval) or 'N' (No Eval) signal,
    # then the number of gradients. This makes the start of the communication
    # much more robust and less ambiguous than just waiting for data.

    # STEP 0: determine if eval_acc and epoch will be sent from the worker
    eval_signal = _recv_all(tcp_sock, 1)
    if not eval_signal:
        if config.DEBUG:
            print("RECEIVER: Did not receive initial eval signal. Connection may be closed.")
        return None

    # Case 1: signal is 'E' (eval_acc and epoch will be sent)
    if eval_signal == b"E":
        eval_acc_bytes = _recv_all(tcp_sock, 4)
        epoch_bytes = _recv_all(tcp_sock, 4)
        if not eval_acc_bytes or not epoch_bytes:
            raise ValueError("RECEIVER ERROR: Failed to receive eval data after 'E' signal.")
        eval_acc = struct.unpack("!f", eval_acc_bytes)[0]
        curr_epoch = struct.unpack("!f", epoch_bytes)[0]
        final_gradients_dict["eval_acc"] = eval_acc
        final_gradients_dict["epoch"] = curr_epoch
        print(f"[Worker {tcp_addr}] RECEIVER: Received 'E' signal with eval_acc={eval_acc}, epoch={curr_epoch}")
    # Case 2: signal is 'N' (no eval data will be sent)
    elif eval_signal == b"N":
        print("RECEIVER: Received 'N' signal (no eval data).")
    else:
        print(f"[Worker {tcp_addr}] RECEIVER ERROR: Unrecognized initial signal '{eval_signal}'.")
        return None

    # ZM 8.8.2025: this is extra safe with a M signal for metadata
    # where the metadata is ONLY the number of chunks
    # ZM 8.9.2025: num_chunks is now passed as a parameter
    if not isinstance(num_chunks, int) or num_chunks <= 0:
        raise ValueError(f"RECEIVER ERROR: Invalid number of chunks received: {num_chunks}")
    received_chunks: list[None | bytes] = [None] * num_chunks
    bitmap = bytearray((num_chunks + 7) // 8)
    expected_packet_size = config.CHUNK_SIZE + 16  # 16-byte header

    has_stopped = False
    udp_recv_counter = 0
    # while None in received_chunks:  # O(n), very slow
    while udp_recv_counter < num_chunks:
        try:
            readable, _, _ = select.select([udp_sock, tcp_sock], [], [], 0.001)
            now = datetime.datetime.now()
            time_with_ms = f"{now:%Y-%m-%d %H:%M:%S}.{now.microsecond // 1000:03d}"

            if udp_sock in readable:
                if config.DEBUG:
                    print(
                        f"[Worker {tcp_addr}] RECEIVER MLT(UDP): "
                        f"UDP socket is readable. "
                        f"Waiting for data from sender at {time_with_ms}..."
                    )
                packet, received_udp_addr = udp_sock.recvfrom(expected_packet_size + 100)
                udp_addr = received_udp_addr  # 
                now = datetime.datetime.now()
                time_with_ms = f"{now:%Y-%m-%d %H:%M:%S}.{now.microsecond // 1000:03d}"
                if config.DEBUG:
                    print(
                        f"[Worker {tcp_addr}] RECEIVER MLT(UDP): Received (pending check) UDP packet of size {len(packet)} bytes ({udp_recv_counter}/{num_chunks}) at {time_with_ms}."
                    )
                    # udp_recv_counter += 1
                if len(packet) < 16:
                    # udp_recv_counter -= 1  # Ignore this packet, it is too small
                    print(f"[Worker {tcp_addr}] RECEIVER MLT(UDP): Packet too small: {len(packet)} bytes. Ignoring.")
                    continue

                # Unpick the packet
                # ZM 7.20 no need to pickle/unpickle b/c pickle will increase the packet size here
                # packet = pickle.loads(packet)

                seq, received_signal_counter, chunk_len_in_header, checksum = struct.unpack("!IIII", packet[:16])
                if received_signal_counter != expected_counter:
                    print(
                        f"[Worker {tcp_addr}] RECEIVER MLT(UDP): "
                        f"Received counter {received_signal_counter} does not match expected counter {expected_counter}. "
                        f"Ignoring packet."
                    )
                    continue
                elif not seq < num_chunks:
                    if config.DEBUG: print(f"[Worker {tcp_addr}] RECEIVER MLT: Chunk Abandoned - 1: Chunk #{seq} should not be be bigger than num_chunk {num_chunks}")
                elif received_chunks[seq] is not None:
                    if config.DEBUG: print(f"[Worker {tcp_addr}] RECEIVER MLT: Chunk Abandoned - 2: Chunk #{seq} had been disposed already")
                elif len(packet[16:]) != chunk_len_in_header:  
                    if config.DEBUG: print(f"[Worker {tcp_addr}] RECEIVER MLT: Chunk Abandoned - 3: Chunk #{seq} length ({len(packet[16:])}) does not match size claimed in header ({chunk_len_in_header})")
                elif CRC32(packet[16:]) != checksum:
                    if config.DEBUG: print(f"[Worker {tcp_addr}] RECEIVER MLT: Chunk Abandoned - 4: Chunk #{seq} Checksum Failed")
                else:
                    received_chunks[seq] = packet[16:]
                    byte_idx, bit_idx = divmod(seq, 8)
                    bitmap[byte_idx] |= 1 << bit_idx
                    # if config.DEBUG: print(f"[Worker {tcp_addr}] RECEIVER MLT: Chunk #{seq} is disposed")

                    # if config.DEBUG: print(f"[Worker {tcp_addr}] RECEIVER MLT: Recv packet failed: Chunk #{seq}")

                    if config.DEBUG:
                        print(
                            f"[Worker {tcp_addr}] RECEIVER MLT(UDP): "
                            f"Accepted chunk #{seq} of size {len(packet[16:])} bytes at {time_with_ms}."
                        )
                    udp_recv_counter += 1
                    
                # Check for early stop signal
<<<<<<< HEAD
                if num_chunks > 0 and (received_chunks.count(None) / num_chunks) <= utility.get_current_loss_tolerance():
=======
                if num_chunks > 0 and (udp_recv_counter / num_chunks) >= (1 - config.loss_tolerance):
>>>>>>> 6d1723e9
                    if config.DEBUG:
                        print(f"[Worker {tcp_addr}] RECEIVER MLT: Loss tolerance ({utility.get_current_loss_tolerance()}) met. Sending 'Stop' (S).")
                    has_stopped = True

                    # Send the stop signal
                    utility.send_signal_tcp(tcp_sock, b"S", expected_counter)
                    break

            # CRITICAL CHANGE FOR SIGNAL HANDLING
            if tcp_sock in readable:
                if config.DEBUG:
                    print(f"[Worker {tcp_addr}] RECEIVER MLT(TCP): TCP socket is readable. Waiting for signal from sender at {time_with_ms}...")
                signal, received_counter = utility.recv_signal_tcp(tcp_sock)

                if not signal:
                    raise ValueError(f"[Worker {tcp_addr}] RECEIVER ERROR: Failed to receive signal from TCP socket.")

                while received_counter != expected_counter:
                    print(
                        f"[Worker {tcp_addr}] RECEIVER MLT: Received {signal} signal with counter {received_counter}. Expected: {expected_counter}. Retrying..."
                    )
                    # If we receive a 'Probe' (P), we should resend unacked chunks
                    signal, received_counter = utility.recv_signal_tcp(tcp_sock)

                if signal == b"P":
                    # Get the current time object
                    now = datetime.datetime.now()

                    # Format using an f-string, calculating milliseconds from microseconds
                    time_with_ms = f"{now:%Y-%m-%d %H:%M:%S}.{now.microsecond // 1000:03d}"
                    if config.DEBUG:
                        print(
                            f"[Worker {tcp_addr}] RECEIVER MLT: Received 'Probe' (P) signal with counter {received_counter} from sender at {time_with_ms}."
                        )

<<<<<<< HEAD
                    if (received_chunks.count(None) / num_chunks) <= utility.get_current_loss_tolerance():
=======
                    if num_chunks > 0 and (udp_recv_counter / num_chunks) >= (1 - config.loss_tolerance):
>>>>>>> 6d1723e9
                        if config.DEBUG:
                            print(f"[Worker {tcp_addr}] RECEIVER MLT: Loss tolerance ({utility.get_current_loss_tolerance()}) met. Sending 'Stop' (S).")
                        has_stopped = True

                        utility.send_signal_tcp(tcp_sock, b"S", received_counter)
                        break
                    else:
                        if config.DEBUG:
                            print(f"[Worker {tcp_addr}] RECEIVER MLT: Sending 'Bitmap' (B) {bitmap} with counter {received_counter} to sender.  ")
                        utility.send_signal_tcp(tcp_sock, b"B", received_counter)
                        # Send the bitmap back to the sender
                        tcp_sock.sendall(bitmap)
                elif not signal:
                    raise ConnectionError("RECEIVER MLT: Did not receive proper Probe (P) signal from sender.")
        except socket.timeout as e:
            print(f"[Worker {tcp_addr}] RECEIVER MLT: Socket timeout occurred: {e}")
            return None
        except socket.error as e:
            print(f"[Worker {tcp_addr}] RECEIVER MLT: Socket error occurred: {e}")
            return None
        except Exception as e:
            print(f"[Worker {tcp_addr}] RECEIVER MLT: Unexpected error occurred: {e}")
            return None

    if not has_stopped:
        if config.DEBUG:
            print("RECEIVER MLT: got out of chunk send/recv loop but had not sent STOP signal yet.")

        utility.send_signal_tcp(tcp_sock, b"S", expected_counter)

    # ------------- Final Phase: Reconstruct Gradients -------------
    for i, chunk in enumerate(received_chunks):
        if chunk is None:
            # ZM 7/14: this should be fine because the only place that could go wrong is the last chunk
            # which could be smaller than config.CHUNK_SIZE
            # but our tensor reconstruction logic will handle that
            received_chunks[i] = b"\x00" * config.CHUNK_SIZE  # Fill missing chunks with empty bytes

    # ZM 8.8.2025: the check is needed
    concatenated_data = b"".join(received_chunks)
    total_tensor_data_len = sum(metadata.get("tensor_data_len", 0) for metadata in metadata_list)
    if len(concatenated_data) < total_tensor_data_len:
        raise ValueError(
            f"[Worker {tcp_addr}] RECEIVER ERROR: Concatenated data length {len(concatenated_data)} is less than expected total tensor data length {total_tensor_data_len}."
        )
    cursor = 0

    for metadata in metadata_list:
        if not isinstance(metadata, dict):
            raise ValueError(f"[Worker {tcp_addr}] RECEIVER ERROR: Metadata must be a dictionary. Got {type(metadata)}.")

        key = metadata.get("key")
        shape = metadata.get("shape")
        tensor_data_len_expected = metadata.get("tensor_data_len")

        if shape is None:
            raise ValueError(f"[Worker {tcp_addr}] RECEIVER ERROR: Tensor shape is None for key '{key}'.")
        if tensor_data_len_expected is None:
            raise ValueError(f"[Worker {tcp_addr}] RECEIVER ERROR: Expected tensor data length is None for key '{key}'.")
        if key is None:
            raise ValueError(f"[Worker {tcp_addr}] RECEIVER ERROR: Key is None in metadata for tensor reconstruction.")

        reconstructed_tensor = torch.zeros(shape, dtype=torch_dtype)

        if tensor_data_len_expected > 0:
            tensor_data = concatenated_data[cursor : cursor + tensor_data_len_expected]

            # Convert bytes to numpy array and then to torch tensor
            numpy_array = np.frombuffer(tensor_data, dtype=numpy_dtype)
            reconstructed_tensor = torch.from_numpy(numpy_array.copy()).reshape(shape).to(torch_dtype)
            cursor += tensor_data_len_expected

        final_gradients_dict[key] = reconstructed_tensor

        if config.DEBUG:
            print(f"[Worker {tcp_addr}] RECONSTRUCTION: Success for key '{key}'.")

    # Fix: Ensure udp_addr has a value, use reasonable default
    if udp_addr is None or udp_addr[0] == "0.0.0.0":
        print(f"[Worker {tcp_addr}] WARNING: No valid UDP address received, using TCP host as reference")
        udp_addr = (tcp_host, 0)
    
    return final_gradients_dict, udp_addr<|MERGE_RESOLUTION|>--- conflicted
+++ resolved
@@ -558,11 +558,7 @@
                     udp_recv_counter += 1
                     
                 # Check for early stop signal
-<<<<<<< HEAD
-                if num_chunks > 0 and (received_chunks.count(None) / num_chunks) <= utility.get_current_loss_tolerance():
-=======
                 if num_chunks > 0 and (udp_recv_counter / num_chunks) >= (1 - config.loss_tolerance):
->>>>>>> 6d1723e9
                     if config.DEBUG:
                         print(f"[Worker {tcp_addr}] RECEIVER MLT: Loss tolerance ({utility.get_current_loss_tolerance()}) met. Sending 'Stop' (S).")
                     has_stopped = True
@@ -598,11 +594,7 @@
                             f"[Worker {tcp_addr}] RECEIVER MLT: Received 'Probe' (P) signal with counter {received_counter} from sender at {time_with_ms}."
                         )
 
-<<<<<<< HEAD
-                    if (received_chunks.count(None) / num_chunks) <= utility.get_current_loss_tolerance():
-=======
                     if num_chunks > 0 and (udp_recv_counter / num_chunks) >= (1 - config.loss_tolerance):
->>>>>>> 6d1723e9
                         if config.DEBUG:
                             print(f"[Worker {tcp_addr}] RECEIVER MLT: Loss tolerance ({utility.get_current_loss_tolerance()}) met. Sending 'Stop' (S).")
                         has_stopped = True
