--- conflicted
+++ resolved
@@ -38,21 +38,8 @@
         self.past_epoch = 0.0
         self.protocol = kwargs.pop("protocol", "MLT")
         self.loss_tolerance = kwargs.pop("loss_tolerance", 0.03)
-<<<<<<< HEAD
-        if self.protocol == "MLT":
-            self.chunk_size = 1024  # TODO: avoid hard-coding. Make it automatically aligh with the server.
-            self.send_data = self.send_data_MLT
-            self.recv_data = self.recv_data_MLT  
-            self.UDP_socket = socket.socket(socket.AF_INET, socket.SOCK_DGRAM)
-        elif self.protocol == "TCP":
-            self.send_data = self.send_data_TCP
-            self.recv_data = self.recv_data_TCP
-        else:
-            raise TypeError(f"protocol {self.protocol} is not supported (TCP | MLT)")
-=======
         self.UDP_socket = socket.socket(socket.AF_INET, socket.SOCK_DGRAM)
         self.UDP_socket.bind(("0.0.0.0", self.server_port + 2 + self.worker_id))
->>>>>>> 5face84a
 
         # Initialize parent class with remaining arguments
         super().__init__(*args, **kwargs)
@@ -62,79 +49,6 @@
         # !I == >I for unsigned int, 4 bytes
         sock.sendall(struct.pack("!I", len(data_bytes)))
         sock.sendall(data_bytes)
-<<<<<<< HEAD
-        self.end_time = time.perf_counter()
-        self.calc_network_latency(True)
-
-    def _chunk_gradient(self, gradient) -> List[bytes]:
-        """Serialize gradient and break into chunks"""
-        data_bytes = pickle.dumps(gradient)
-        return [data_bytes[i : i + self.chunk_size] for i in range(0, len(data_bytes), self.chunk_size)]
-
-    def send_data_MLT(self, TCP_sock, gradient):
-        """
-        Using MLT to communicate with the server about gradient update.
-
-        MLT:
-        1. divide the gradients into fix-sized chunks, label chunks into consecutive IDs
-        2. Using UDP network to send over chunks. When it's done, send over a "probe" signal to request receiver status
-        3. If "stop" signal is not received, and status bitmap is received, re-transmit missing gradient to the server
-        """
-        # divide the gradients, start the timer and send size information to the server throught TCP
-        if DEBUG: print(gradient)
-        chunks = self._chunk_gradient(gradient)
-        self.start_time = time.perf_counter()
-        # TCP_sock.sendall(b"A")  # send over a ready-go signal
-        if DEBUG: print("1")
-        TCP_sock.sendall(struct.pack("!I", len(chunks)))
-        if DEBUG: print("2")
-        bitmap = bytearray((len(chunks) + 7) // 8)  # 1 bit per chunk
-        # TCP_sock.setblocking(False)  # Make TCP non-blocking
-        while True:
-            if DEBUG: print("3")
-            readable, _, _ = select.select([TCP_sock], [], [], 0.001)
-            if TCP_sock in readable:
-                if DEBUG: print("4")
-                signal = TCP_sock.recv(1)
-                if DEBUG: print("5")
-                if signal == b"S":
-                    break
-                else:
-                    print(f"send_data_MLT: server sending improper signal: {signal}")
-            # Using UDP to send over gradient in the form of chunks. Label each chunk with consecutive ID
-            for i in range(len(chunks)):
-                byte_index = i // 8
-                bit_index = i % 8
-                received = (bitmap[byte_index] >> bit_index) & 1
-                if not received:
-                    chunk = chunks[i]
-                    header = struct.pack("!III", i, len(chunks), len(chunk))
-                    packet = header + chunk
-                    self.UDP_socket.sendto(packet, (self.server_host, self.server_port + 1))
-
-            try:
-                # try to send "probe" signal to the server through TCP network.
-                if DEBUG: print("6")
-                TCP_sock.sendall(b"P")  # "probe" signal
-                if DEBUG: print("6.5")
-                signal = TCP_sock.recv(1)
-                if signal == b"S":  # "stop" signal
-                    break
-                elif signal == b"B":  # "bitmap signal"
-                    bitmap = TCP_sock.recv(len(bitmap))
-                else:
-                    raise ValueError(f"cannot recognize signal from server: {signal}")
-                if DEBUG: print("7")
-            except Exception as e:
-                print("send_data_MLT: ", e)
-                traceback.print_exc()
-                break
-
-        TCP_sock.setblocking(True)
-        self.end_time = time.perf_counter()
-        self.calc_network_latency(is_send=True)
-=======
->>>>>>> 5face84a
 
     def recv_data_TCP(self, sock):
         # First receive the ACK from the server
@@ -162,14 +76,12 @@
             # print(self.server_host, self.server_port)
             s.connect((self.server_host, self.server_port))
             print(f"Worker {self.worker_id} connected to server.")
-<<<<<<< HEAD
             # listen for new UDP port from the TCP channel, and bind the port
             received_data = s.recv(4)
             port = struct.unpack("!I", received_data)[0]
             self.UDP_socket.bind(("0.0.0.0", port))
             self.send_data(s, gradients)
             avg_gradients = self.recv_data(s)
-=======
             if self.protocol == "MLT":
                 # STEP 0: tell the receiver if we are sending eval_acc and epoch
                 if self.sent_eval:
@@ -216,7 +128,6 @@
 
             # Receive averaged gradients from the server
             avg_gradients = mlt.recv_data_mlt(socks)
->>>>>>> 5face84a
             if avg_gradients is None:
                 return False, None
         return True, avg_gradients
